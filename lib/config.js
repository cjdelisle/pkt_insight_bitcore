<<<<<<< HEAD
const Config = function() {
  let config = {
    maxPoolSize: 20,
    port: 3000,
    dbHost: process.env.DB_HOST || "127.0.0.1",
    dbName: process.env.DB_NAME || "bitcore",
    numWorkers: require("os").cpus().length,
    chains: {}
  };

  let options;
  try {
    options = require("../config.json");
  } catch (e) {
    options = {};
  }

  Object.assign(config, options);
  if (!Object.keys(config.chains).length) {
    config.chains.BTC = {
      mainnet: {
        chainSource: "p2p",
        trustedPeers: [{ host: "127.0.0.1", port: 8333 }]
      }
    };
  }
=======
const os = require('os');
const program = require('commander');

program
  .version('8.0.0')
  .option('-c, --config <path>', 'The path to bitcore config')
  .parse(process.argv);

function findConfig() {
  let foundConfig;
  const envConfigPath = process.env.BITCORE_CONFIG_PATH;
  const argConfigPath = program.config;
  const configFileName = 'bitcore.config.json';
  let bitcoreConfigPaths = [
    `${os.homedir()}/${configFileName}`,
    `../../../${configFileName}`,
    `../${configFileName}`
  ];
  const overrideConfig = argConfigPath || envConfigPath;
  if (overrideConfig) {
    bitcoreConfigPaths.unshift(overrideConfig);
  }
  // No config specified. Search home, bitcore and cur directory
  for (let path of bitcoreConfigPaths) {
    if (!foundConfig) {
      try {
        const bitcoreConfig = require(path);
        foundConfig = bitcoreConfig.bitcoreNode;
      } catch (e) {
        foundConfig = undefined;
      }
    }
  }
  return foundConfig;
}

function setTrustedPeers(config) {
>>>>>>> cf52b6b9
  for (let [chain, chainObj] of Object.entries(config.chains)) {
    for (let network of Object.keys(chainObj)) {
      let env = process.env;
      const envString = `TRUSTED_${chain.toUpperCase()}_${network.toUpperCase()}_PEER`;
      if (env[envString]) {
        let peers = config.chains[chain][network].trustedPeers || [];
        peers.push({
          host: env[envString],
          port: env[`${envString}_PORT`]
        });
        config.chains[chain][network].trustedPeers = peers;
      }
    }
  }
  return config;
}
const Config = function() {
  let config = {
    maxPoolSize: 20,
    port: 3000,
    dbHost: process.env.DB_HOST || '127.0.0.1',
    dbName: process.env.DB_NAME || 'bitcore',
    numWorkers: os.cpus().length,
    chains: {}
  };

  let foundConfig = findConfig();
  Object.assign(config, foundConfig, {});
  if (!Object.keys(config.chains).length) {
    config.chains.BTC = {
      mainnet: {
        chainSource: 'p2p',
        trustedPeers: [{ host: '127.0.0.1', port: 8333 }],
        rpc: {
          host: '127.0.0.1',
          port: 8332,
          username: 'bitcoin',
          password: 'bitcoin'
        }
      }
    };
  }
  config = setTrustedPeers(config);
  return config;
};

module.exports = new Config();<|MERGE_RESOLUTION|>--- conflicted
+++ resolved
@@ -1,31 +1,3 @@
-<<<<<<< HEAD
-const Config = function() {
-  let config = {
-    maxPoolSize: 20,
-    port: 3000,
-    dbHost: process.env.DB_HOST || "127.0.0.1",
-    dbName: process.env.DB_NAME || "bitcore",
-    numWorkers: require("os").cpus().length,
-    chains: {}
-  };
-
-  let options;
-  try {
-    options = require("../config.json");
-  } catch (e) {
-    options = {};
-  }
-
-  Object.assign(config, options);
-  if (!Object.keys(config.chains).length) {
-    config.chains.BTC = {
-      mainnet: {
-        chainSource: "p2p",
-        trustedPeers: [{ host: "127.0.0.1", port: 8333 }]
-      }
-    };
-  }
-=======
 const os = require('os');
 const program = require('commander');
 
@@ -63,7 +35,6 @@
 }
 
 function setTrustedPeers(config) {
->>>>>>> cf52b6b9
   for (let [chain, chainObj] of Object.entries(config.chains)) {
     for (let network of Object.keys(chainObj)) {
       let env = process.env;
