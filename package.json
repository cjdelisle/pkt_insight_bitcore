{
  "name": "libcoin",
  "description": "Bitcoin Library",
  "version": "0.1.3",
  "author": {
    "name": "Stephen Pair",
    "email": "stephen@bitpay.com"
  },
  "contributors": [
    {"name": "Stefan Thomas", "email": "moon@justmoon.net"},
    {"name": "Jeff Garzik", "email": "jgarzik@bitpay.com"}
  ], 
  "main": "./index",
  "keywords": [
    "bitcoin",
    "btc",
    "satoshi",
    "money",
    "currency",
    "virtual"
  ],
  "repository": {
    "type": "git",
    "url": "http://github.com/gasteve/node-libcoin.git"
  },
  "scripts": {},
  "dependencies": {
    "classtool": ">=1.0.0",
<<<<<<< HEAD
    "base58-native": ">=0.1.1"
    //"bignum"
    //"put"
    //"binary"
=======
    "base58-native": ">=0.1.1",
    "bindings": "1.1.0"
>>>>>>> d5c16d07
  },
  "devDependencies": {},
  "license": "MIT"
}<|MERGE_RESOLUTION|>--- conflicted
+++ resolved
@@ -26,15 +26,11 @@
   "scripts": {},
   "dependencies": {
     "classtool": ">=1.0.0",
-<<<<<<< HEAD
-    "base58-native": ">=0.1.1"
+    "base58-native": ">=0.1.1",
+    "bindings": "1.1.0",
+    "bufferput": ">=0.1.1"
     //"bignum"
-    //"put"
     //"binary"
-=======
-    "base58-native": ">=0.1.1",
-    "bindings": "1.1.0"
->>>>>>> d5c16d07
   },
   "devDependencies": {},
   "license": "MIT"
