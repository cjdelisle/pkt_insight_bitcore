--- conflicted
+++ resolved
@@ -27,19 +27,16 @@
     "test": "npm run tsc && node ./build/test/runners/unit.js && node ./build/test/runners/integration.js",
     "test:ci": "npm run test",
     "test:ci:integration": "npm run test:integration",
-<<<<<<< HEAD
     "verify:rpc": "npm run tsc:test && node ./build/test/verification/rpc-verify.js",
     "repair:db": "npm run tsc:test && node ./build/test/verification/db-repair.js",
     "verify:db": "npm run tsc:test && node ./build/test/verification/db-verify.js",
     "test:unit": "npm run tsc:test && node ./build/test/runners/unit.js",
     "test:integration": "npm run tsc:test && node ./build/test/runners/integration.js",
-=======
     "verify:rpc": "npm run tsc && node ./build/test/verification/rpc-verify.js",
     "verify:db": "npm run tsc && node ./build/test/verification/db-verify.js",
     "resync":"npm run tsc && node ./build/test/verification/resync.js",
     "test:unit": "npm run tsc && node ./build/test/runners/unit.js",
     "test:integration": "npm run tsc && node ./build/test/runners/integration.js",
->>>>>>> 2edce175
     "benchmark": "npm run tsc && node build/test/benchmark/benchmark.js"
   },
   "keywords": [
