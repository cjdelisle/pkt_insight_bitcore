import { Schema, Document, model, DocumentQuery } from 'mongoose';
import { CoinModel } from './coin';
import { TransactionModel } from './transaction';
import { CallbackType } from '../types/Callback';
import { TransformOptions } from '../types/TransformOptions';
import { ChainNetwork } from '../types/ChainNetwork';
import { TransformableModel } from '../types/TransformableModel';
import logger from '../logger';
import { LoggifyObject } from '../decorators/Loggify';
import { Bitcoin } from "../types/namespaces/Bitcoin";
const async = require('async');

export interface IBlock {
  chain: string;
  network: string;
  height: number;
  hash: string;
  version: number;
  merkleRoot: string;
  time: Date;
  timeNormalized: Date;
  nonce: number;
  previousBlockHash: string;
  nextBlockHash: string;
  transactionCount: number;
  size: number;
  bits: number;
  reward: number;
  processed: boolean;
}

export type BlockQuery = { [key in keyof IBlock]?: any } &
  Partial<DocumentQuery<IBlock, Document>>;
type IBlockDoc = IBlock & Document;

export type AddBlockParams = {
<<<<<<< HEAD
  block: Bitcoin.Block;
  parentChain: string;
  forkHeight: number;
=======
  block: BitcoinBlockType;
  parentChain?: string;
  forkHeight?: number;
>>>>>>> 5834fadf
} & ChainNetwork &
  Partial<IBlock>;

type IBlockModelDoc = IBlockDoc & TransformableModel<IBlockDoc>;
type BlockMethodParams = { header?: Bitcoin.Block.HeaderObj } & ChainNetwork;
interface IBlockModel extends IBlockModelDoc {
  addBlock: (params: AddBlockParams, callback: CallbackType) => any;
  handleReorg: (params: BlockMethodParams, cb: CallbackType) => any;
  getLocalTip: (params: BlockMethodParams) => IBlockModel;
  getPoolInfo: (coinbase: string) => string;
  getLocatorHashes: (params: ChainNetwork, callback: CallbackType) => any;
}

const BlockSchema = new Schema({
  chain: String,
  network: String,
  height: Number,
  hash: String,
  version: Number,
  merkleRoot: String,
  time: Date,
  timeNormalized: Date,
  nonce: Number,
  previousBlockHash: String,
  nextBlockHash: String,
  transactionCount: Number,
  size: Number,
  bits: Number,
  reward: Number,
  processed: Boolean
});

BlockSchema.index({ hash: 1 });
BlockSchema.index({ chain: 1, network: 1, processed: 1, height: -1 });
BlockSchema.index({ chain: 1, network: 1, timeNormalized: 1 });
BlockSchema.index({ previousBlockHash: 1 });

BlockSchema.statics.addBlock = function(
  params: AddBlockParams,
  callback: CallbackType
) {
  let { block, chain, network, parentChain, forkHeight } = params;
  let header = block.header.toObject();
  let blockTime = header.time * 1000;
  let blockTimeNormalized: number;
  let height: number;
  async.series(
    [
      function(cb: CallbackType) {
        BlockModel.handleReorg({ header, chain, network }, cb);
      },
      function(cb: CallbackType) {
        BlockModel.findOne({ hash: header.prevHash, chain, network }, function(
          err: any,
          previousBlock: IBlockDoc
        ) {
          if (err) {
            logger.error(err);
            return cb(err);
          }
          blockTimeNormalized = blockTime;
          if (
            previousBlock &&
            blockTime <= previousBlock.timeNormalized.getTime()
          ) {
            blockTimeNormalized = previousBlock.timeNormalized.getTime() + 1;
          }
          height = (previousBlock && previousBlock.height + 1) || 1;
          logger.debug('Setting blockheight', height);
          BlockModel.update(
            { hash: header.hash, chain, network },
            {
              chain,
              network,
              height,
              version: header.version,
              previousBlockHash: header.prevHash,
              merkleRoot: header.merkleRoot,
              time: new Date(blockTime),
              timeNormalized: new Date(blockTimeNormalized),
              bits: header.bits,
              nonce: header.nonce,
              transactionCount: block.transactions.length,
              size: block.toBuffer().length,
              reward: block.transactions[0].outputAmount
            },
            { upsert: true },
            function(err: any) {
              if (err) {
                return cb(err);
              }
              if (!previousBlock) {
                return cb();
              }
              previousBlock.nextBlockHash = header.hash;
              logger.debug(
                'Updating previous block.nextBlockHash ',
                header.hash
              );
              previousBlock.save(cb);
            }
          );
        });
      },
      function(cb: CallbackType) {
        TransactionModel.batchImport({
          txs: block.transactions,
          blockHash: header.hash,
          blockTime: new Date(blockTime),
          blockTimeNormalized: new Date(blockTimeNormalized),
          height: height,
          chain,
          network,
          parentChain,
          forkHeight
        }).then(cb);
      }
    ],
    function(err: any) {
      if (err) {
        return callback(err);
      }
      BlockModel.update(
        { hash: header.hash, chain, network },
        { $set: { processed: true } },
        callback
      );
    }
  );
};

BlockSchema.statics.getPoolInfo = function(coinbase: string) {
  //TODO need to make this actually parse the coinbase input and map to miner strings
  // also should go somewhere else
  return coinbase;
};

BlockSchema.statics.getLocalTip = function(params: ChainNetwork) {
  return new Promise(async (resolve, reject) => {
    const { chain, network } = params;
    try {
      let bestBlock = await BlockModel.findOne({
        processed: true,
        chain,
        network
      })
        .sort({ height: -1 })
        .exec();
      let foundBlock = bestBlock || { height: 0 };
      resolve(foundBlock);
    } catch (e) {
      reject(e);
    }
  });
};

BlockSchema.statics.getLocatorHashes = function(
  params: ChainNetwork,
  callback: CallbackType
) {
  const { chain, network } = params;
  BlockModel.find({ processed: true, chain, network })
    .sort({ height: -1 })
    .limit(30)
    .exec(function(err, locatorBlocks) {
      if (err) {
        return callback(err);
      }
      if (locatorBlocks.length < 2) {
        return callback(null, [Array(65).join('0')]);
      }
      let hashArr = locatorBlocks.map(block => block.hash);
      callback(null, hashArr);
    });
};

BlockSchema.statics.handleReorg = async function(
  params: BlockMethodParams,
  callback: CallbackType
) {
  const { header, chain, network } = params;
  let localTip = await BlockModel.getLocalTip(params);
  if (header && localTip.hash === header.prevHash) {
    return callback();
  }
  if (localTip.height === 0) {
    return callback();
  }
  logger.info(`Resetting tip to ${localTip.previousBlockHash}`, {
    chain,
    network
  });
  async.series(
    [
      function(cb: CallbackType) {
        BlockModel.remove(
          { chain, network, height: { $gte: localTip.height } },
          cb
        );
      },
      function(cb: CallbackType) {
        TransactionModel.remove(
          { chain, network, blockHeight: { $gte: localTip.height } },
          cb
        );
      },
      function(cb: CallbackType) {
        CoinModel.remove(
          { chain, network, mintHeight: { $gte: localTip.height } },
          cb
        );
      },
      function(cb: CallbackType) {
        CoinModel.update(
          { chain, network, spentHeight: { $gte: localTip.height } },
          {
            $set: { spentTxid: null, spentHeight: -1 }
          },
          { multi: true },
          cb
        );
      },
      function(cb: CallbackType) {
        logger.debug('Removed data from above blockHeight: ', localTip.height);
        cb();
      }
    ],
    callback
  );
};

BlockSchema.statics._apiTransform = function(
  block: IBlockModel,
  options: TransformOptions
) {
  let transform = {
    hash: block.hash,
    height: block.height,
    version: block.version,
    size: block.size,
    merkleRoot: block.merkleRoot,
    time: block.time,
    timeNormalized: block.timeNormalized,
    nonce: block.nonce,
    bits: block.bits,
    /*
     *difficulty: block.difficulty,
     */
    /*
     *chainWork: block.chainWork,
     */
    previousBlockHash: block.previousBlockHash,
    nextBlockHash: block.nextBlockHash,
    reward: block.reward,
    /*
     *isMainChain: block.mainChain,
     */
    transactionCount: block.transactionCount
    /*
     *minedBy: BlockModel.getPoolInfo(block.minedBy)
     */
  };
  if (options && options.object) {
    return transform;
  }
  return JSON.stringify(transform);
};

LoggifyObject(BlockSchema.statics, 'BlockSchema');
export let BlockModel: IBlockModel = model<IBlockDoc, IBlockModel>(
  'Block',
  BlockSchema
);<|MERGE_RESOLUTION|>--- conflicted
+++ resolved
@@ -34,15 +34,9 @@
 type IBlockDoc = IBlock & Document;
 
 export type AddBlockParams = {
-<<<<<<< HEAD
   block: Bitcoin.Block;
-  parentChain: string;
-  forkHeight: number;
-=======
-  block: BitcoinBlockType;
   parentChain?: string;
   forkHeight?: number;
->>>>>>> 5834fadf
 } & ChainNetwork &
   Partial<IBlock>;
 
