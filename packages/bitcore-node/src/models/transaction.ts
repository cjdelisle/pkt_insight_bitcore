import { CoinStorage } from './coin';
import { WalletAddressStorage } from './walletAddress';
import { partition } from '../utils/partition';
import { ObjectID } from 'bson';
import { TransformOptions } from '../types/TransformOptions';
import { LoggifyClass } from '../decorators/Loggify';
import { Bitcoin } from '../types/namespaces/Bitcoin';
import { BaseModel, MongoBound } from './base';
import logger from '../logger';
import { StreamingFindOptions, Storage, StorageService } from '../services/storage';
import * as lodash from 'lodash';
import { TransactionJSON } from '../types/Transaction';
import { SpentHeightIndicators } from '../types/Coin';
import { Config } from '../services/config';
import { EventStorage } from './events';
const { onlyWalletEvents } = Config.get().services.event;
function shouldFire(obj: { wallets?: Array<ObjectID> }) {
  return !onlyWalletEvents || (onlyWalletEvents && obj.wallets && obj.wallets.length > 0);
}

const Chain = require('../chain');

export type ITransaction = {
  txid: string;
  chain: string;
  network: string;
  blockHeight?: number;
  blockHash?: string;
  blockTime?: Date;
  blockTimeNormalized?: Date;
  coinbase: boolean;
  fee: number;
  size: number;
  locktime: number;
  inputCount: number;
  outputCount: number;
  value: number;
  wallets: ObjectID[];
};

export type MintOp = {
  updateOne: {
    filter: {
      mintTxid: string;
      mintIndex: number;
      chain: string;
      network: string;
    };
    update: {
      $set: {
        chain: string;
        network: string;
        address: string;
        mintHeight: number;
        coinbase: boolean;
        value: number;
        script: Buffer;
        spentTxid?: string;
        spentHeight?: SpentHeightIndicators;
        wallets?: Array<ObjectID>;
      };
      $setOnInsert: {
        spentHeight: SpentHeightIndicators;
        wallets: Array<ObjectID>;
      };
    };
    upsert: true;
    forceServerObjectId: true;
  };
};

export type SpendOp = {
  updateOne: {
    filter: {
      mintTxid: string;
      mintIndex: number;
      spentHeight: { $lt: SpentHeightIndicators };
      chain: string;
      network: string;
    };
    update: { $set: { spentTxid: string; spentHeight: number } };
  };
};

@LoggifyClass
export class TransactionModel extends BaseModel<ITransaction> {
  constructor(storage?: StorageService) {
    super('transactions', storage);
  }

  allowedPaging = [
    { key: 'blockHash' as 'blockHash', type: 'string' as 'string' },
    { key: 'blockHeight' as 'blockHeight', type: 'number' as 'number' },
    { key: 'blockTimeNormalized' as 'blockTimeNormalized', type: 'date' as 'date' },
    { key: 'txid' as 'txid', type: 'string' as 'string' }
  ];

  onConnect() {
    this.collection.createIndex({ txid: 1 }, { background: true });
    this.collection.createIndex({ chain: 1, network: 1, blockHeight: 1 }, { background: true });
    this.collection.createIndex({ blockHash: 1 }, { background: true });
    this.collection.createIndex({ chain: 1, network: 1, blockTimeNormalized: 1 }, { background: true });
    this.collection.createIndex(
      { wallets: 1, blockTimeNormalized: 1 },
      { background: true, partialFilterExpression: { 'wallets.0': { $exists: true } } }
    );
    this.collection.createIndex(
      { wallets: 1, blockHeight: 1 },
      { background: true, partialFilterExpression: { 'wallets.0': { $exists: true } } }
    );
  }

  async batchImport(params: {
    txs: Array<Bitcoin.Transaction>;
    height: number;
    mempoolTime?: Date;
    blockTime?: Date;
    blockHash?: string;
    blockTimeNormalized?: Date;
    parentChain?: string;
    forkHeight?: number;
    chain: string;
    network: string;
    initialSyncComplete: boolean;
  }) {
    const { initialSyncComplete, height } = params;
    const mintOps = await this.getMintOps(params);
    const spendOps = this.getSpendOps({ ...params, mintOps });
<<<<<<< HEAD
    const txOps = await this.addTransactions({ ...params, mintOps });

    const getUpdatedBatchIfMempool = batch =>
      height >= SpentHeightIndicators.minimum ? batch : batch.map(op => this.toMempoolSafeUpsert(op, height));

=======
>>>>>>> 886d590a
    await this.pruneMempool({
      chain: params.chain,
      network: params.network,
      initialSyncComplete,
      spendOps
    });

    logger.debug('Minting Coins', mintOps.length);
    if (mintOps.length) {
      await Promise.all(
        partition(mintOps, mintOps.length / Config.get().maxPoolSize).map(async mintBatch => {
          await CoinStorage.collection.bulkWrite(getUpdatedBatchIfMempool(mintBatch), { ordered: false });
          if (params.height < SpentHeightIndicators.minimum) {
            EventStorage.signalAddressCoins(
              mintBatch
                .map(coinOp => {
                  const address = coinOp.updateOne.update.$set.address;
                  const coin = { ...coinOp.updateOne.update.$set, ...coinOp.updateOne.filter };
                  return { address, coin };
                })
                .filter(({ coin }) => shouldFire(coin))
            );
          }
        })
      );
    }

    logger.debug('Spending Coins', spendOps.length);
    if (spendOps.length) {
      await Promise.all(
        partition(spendOps, spendOps.length / Config.get().maxPoolSize).map(spendBatch =>
          CoinStorage.collection.bulkWrite(spendBatch, { ordered: false })
        )
      );
    }

    if (mintOps) {
      const txOps = await this.addTransactions({ ...params, mintOps });
      logger.debug('Writing Transactions', txOps.length);
      await Promise.all(
        partition(txOps, txOps.length / Config.get().maxPoolSize).map(async txBatch => {
          await this.collection.bulkWrite(getUpdatedBatchIfMempool(txBatch), { ordered: false });
          if (params.height < SpentHeightIndicators.minimum) {
            EventStorage.signalTxs(
              txBatch.map(op => ({ ...op.updateOne.update.$set, ...op.updateOne.filter })).filter(shouldFire)
            );
          }
        })
      );
    }
  }

  toMempoolSafeUpsert(
    mongoOp: { updateOne: { filter: any; update: { $set: any; $setOnInsert?: any } } },
    height: number
  ) {
    if (height >= SpentHeightIndicators.minimum) {
      return mongoOp;
    } else {
      const update = mongoOp.updateOne.update;
      return {
        updateOne: {
          filter: mongoOp.updateOne.filter,
          update: {
            $setOnInsert: { ...(update.$set && update.$set), ...(update.$setOnInsert && update.$setOnInsert) }
          },
          upsert: true,
          forceServerObjectId: true
        }
      };
    }
  }

  async addTransactions(params: {
    txs: Array<Bitcoin.Transaction>;
    height: number;
    blockTime?: Date;
    blockHash?: string;
    blockTimeNormalized?: Date;
    parentChain?: string;
    forkHeight?: number;
    initialSyncComplete: boolean;
    chain: string;
    network: string;
    mintOps: Array<MintOp>;
    mempoolTime?: Date;
  }) {
    let {
      blockHash,
      blockTime,
      blockTimeNormalized,
      chain,
      height,
      network,
      parentChain,
      forkHeight,
      mempoolTime
    } = params;
    if (parentChain && forkHeight && height < forkHeight) {
      const parentTxs = await TransactionStorage.collection
        .find({ blockHeight: height, chain: parentChain, network })
        .toArray();
      return parentTxs.map(parentTx => {
        return {
          updateOne: {
            filter: { txid: parentTx.txid, chain, network },
            update: {
              $set: {
                chain,
                network,
                blockHeight: height,
                blockHash,
                blockTime,
                blockTimeNormalized,
                coinbase: parentTx.coinbase,
                fee: parentTx.fee,
                size: parentTx.size,
                locktime: parentTx.locktime,
                inputCount: parentTx.inputCount,
                outputCount: parentTx.outputCount,
                value: parentTx.value,
                wallets: [],
                ...(mempoolTime && { mempoolTime })
              }
            },
            upsert: true,
            forceServerObjectId: true
          }
        };
      });
    } else {
      let spentQuery;
      if (height > 0) {
        spentQuery = { spentHeight: height, chain, network };
      } else {
        spentQuery = { spentTxid: { $in: params.txs.map(tx => tx._hash) }, chain, network };
      }
      const spent = await CoinStorage.collection
        .find(spentQuery)
        .project({ spentTxid: 1, value: 1, wallets: 1 })
        .toArray();
      type CoinGroup = { [txid: string]: { total: number; wallets: Array<ObjectID> } };
      const groupedMints = params.mintOps.reduce<CoinGroup>((agg, coinOp) => {
        const mintTxid = coinOp.updateOne.filter.mintTxid;
        const coin = coinOp.updateOne.update.$set;
        const { value, wallets = [] } = coin;
        if (!agg[mintTxid]) {
          agg[mintTxid] = {
            total: value,
            wallets: wallets ? [...wallets] : []
          };
        } else {
          agg[mintTxid].total += value;
          agg[mintTxid].wallets.push(...wallets);
        }
        return agg;
      }, {});

      const groupedSpends = spent.reduce<CoinGroup>((agg, coin) => {
        if (!agg[coin.spentTxid]) {
          agg[coin.spentTxid] = {
            total: coin.value,
            wallets: coin.wallets ? [...coin.wallets] : []
          };
        } else {
          agg[coin.spentTxid].total += coin.value;
          agg[coin.spentTxid].wallets.push(...coin.wallets);
        }
        return agg;
      }, {});

      let txOps = params.txs.map(tx => {
        const txid = tx._hash!;
        const minted = groupedMints[txid] || {};
        const spent = groupedSpends[txid] || {};
        const mintedWallets = minted.wallets || [];
        const spentWallets = spent.wallets || [];
        const txWallets = mintedWallets.concat(spentWallets);
        const wallets = lodash.uniqBy(txWallets, wallet => wallet.toHexString());
        let fee = 0;
        if (groupedMints[txid] && groupedSpends[txid]) {
          // TODO: Fee is negative for mempool txs
          fee = groupedSpends[txid].total - groupedMints[txid].total;
          if (fee < 0) {
            logger.debug('negative fee', txid, groupedSpends[txid], groupedMints[txid]);
          }
        }

        return {
          updateOne: {
            filter: { txid, chain, network },
            update: {
              $set: {
                chain,
                network,
                blockHeight: height,
                blockHash,
                blockTime,
                blockTimeNormalized,
                coinbase: tx.isCoinbase(),
                fee,
                size: tx.toBuffer().length,
                locktime: tx.nLockTime,
                inputCount: tx.inputs.length,
                outputCount: tx.outputs.length,
                value: tx.outputAmount,
                wallets,
                ...(mempoolTime && { mempoolTime })
              }
            },
            upsert: true,
            forceServerObjectId: true
          }
        };
      });
      return txOps;
    }
  }

  async getMintOps(params: {
    txs: Array<Bitcoin.Transaction>;
    height: number;
    parentChain?: string;
    forkHeight?: number;
    initialSyncComplete: boolean;
    chain: string;
    network: string;
    mintOps?: Array<MintOp>;
  }) {
    let { chain, height, network, parentChain, forkHeight, initialSyncComplete } = params;
    let mintOps = new Array<MintOp>();
    let parentChainCoinsMap = new Map();
    if (parentChain && forkHeight && height < forkHeight) {
      let parentChainCoins = await CoinStorage.collection
        .find({
          chain: parentChain,
          network,
          mintHeight: height,
          $or: [{ spentHeight: { $lt: SpentHeightIndicators.minimum } }, { spentHeight: { $gte: forkHeight } }]
        })
        .project({ mintTxid: 1, mintIndex: 1 })
        .toArray();
      for (const parentChainCoin of parentChainCoins) {
        parentChainCoinsMap.set(`${parentChainCoin.mintTxid}:${parentChainCoin.mintIndex}`, true);
      }
    }
    for (let tx of params.txs) {
      tx._hash = tx.hash;
      let isCoinbase = tx.isCoinbase();
      for (let [index, output] of tx.outputs.entries()) {
        if (
          parentChain &&
          forkHeight &&
          height < forkHeight &&
          (!parentChainCoinsMap.size || !parentChainCoinsMap.get(`${tx._hash}:${index}`))
        ) {
          continue;
        }
        let address = '';
        if (output.script) {
          address = output.script.toAddress(network).toString(true);
          if (address === 'false' && output.script.classify() === 'Pay to public key') {
            let hash = Chain[chain].lib.crypto.Hash.sha256ripemd160(output.script.chunks[0].buf);
            address = Chain[chain].lib.Address(hash, network).toString(true);
          }
        }
        mintOps.push({
          updateOne: {
            filter: {
              mintTxid: tx._hash,
              mintIndex: index,
              chain,
              network
            },
            update: {
              $set: {
                chain,
                network,
                address,
                mintHeight: height,
                coinbase: isCoinbase,
                value: output.satoshis,
                script: output.script && output.script.toBuffer()
              },
              $setOnInsert: {
                spentHeight: SpentHeightIndicators.unspent,
                wallets: []
              }
            },
            upsert: true,
            forceServerObjectId: true
          }
        });
      }
    }

    const walletConfig = Config.for('api').wallets;
    if (initialSyncComplete || (walletConfig && walletConfig.allowCreationBeforeCompleteSync)) {
      let mintOpsAddresses = {};
      for (const mintOp of mintOps) {
        mintOpsAddresses[mintOp.updateOne.update.$set.address] = true;
      }
      mintOpsAddresses = Object.keys(mintOpsAddresses);
      let wallets = await WalletAddressStorage.collection
        .find({ address: { $in: mintOpsAddresses }, chain, network }, { batchSize: 100 })
        .project({ wallet: 1, address: 1 })
        .toArray();
      if (wallets.length) {
        mintOps = mintOps.map(mintOp => {
          let transformedWallets = wallets
            .filter(wallet => wallet.address === mintOp.updateOne.update.$set.address)
            .map(wallet => wallet.wallet);
          mintOp.updateOne.update.$set.wallets = transformedWallets;
          delete mintOp.updateOne.update.$setOnInsert.wallets;
          if (!Object.keys(mintOp.updateOne.update.$setOnInsert).length) {
            delete mintOp.updateOne.update.$setOnInsert;
          }
          return mintOp;
        });
      }
    }

    return mintOps;
  }

  getSpendOps(params: {
    txs: Array<Bitcoin.Transaction>;
    height: number;
    parentChain?: string;
    forkHeight?: number;
    chain: string;
    network: string;
    mintOps?: Array<MintOp>;
    [rest: string]: any;
  }) {
    let { chain, network, height, parentChain, forkHeight } = params;
    let spendOps: SpendOp[] = [];
    if (parentChain && forkHeight && height < forkHeight) {
      return spendOps;
    }
    let mintMap = {} as Mapping<Mapping<MintOp>>;
    for (let mintOp of params.mintOps || []) {
      mintMap[mintOp.updateOne.filter.mintTxid] = mintMap[mintOp.updateOne.filter.mintIndex] || {};
      mintMap[mintOp.updateOne.filter.mintTxid][mintOp.updateOne.filter.mintIndex] = mintOp;
    }
    for (let tx of params.txs) {
      if (tx.isCoinbase()) {
        continue;
      }
      for (let input of tx.inputs) {
        let inputObj = input.toObject();
        let sameBlockSpend = mintMap[inputObj.prevTxId] && mintMap[inputObj.prevTxId][inputObj.outputIndex];
        if (sameBlockSpend) {
          sameBlockSpend.updateOne.update.$set.spentHeight = height;
          delete sameBlockSpend.updateOne.update.$setOnInsert.spentHeight;
          if (!Object.keys(sameBlockSpend.updateOne.update.$setOnInsert).length) {
            delete sameBlockSpend.updateOne.update.$setOnInsert;
          }
          sameBlockSpend.updateOne.update.$set.spentTxid = tx._hash;
          continue;
        }
        const updateQuery = {
          updateOne: {
            filter: {
              mintTxid: inputObj.prevTxId,
              mintIndex: inputObj.outputIndex,
              spentHeight: { $lt: SpentHeightIndicators.minimum },
              chain,
              network
            },
            update: { $set: { spentTxid: tx._hash || tx.hash, spentHeight: height } }
          }
        };
        spendOps.push(updateQuery);
      }
    }
    return spendOps;
  }

  async pruneMempool(params: {
    chain: string;
    network: string;
    spendOps: Array<SpendOp>;
    initialSyncComplete: boolean;
  }) {
    const { chain, network, spendOps, initialSyncComplete } = params;
    if (!initialSyncComplete || !spendOps.length) {
      return;
    }
    let prunedTxs = new Set();
    for (const spendOp of spendOps) {
      let coin = await CoinStorage.collection.findOne(
        {
          chain,
          network,
          spentHeight: SpentHeightIndicators.pending,
          mintTxid: spendOp.updateOne.filter.mintTxid,
          mintIndex: spendOp.updateOne.filter.mintIndex,
          spentTxid: { $ne: spendOp.updateOne.update.$set.spentTxid }
        },
        { projection: { spentTxid: 1 } }
      );
      if (coin && !prunedTxs.has(coin.spentTxid)) {
        prunedTxs.add(coin.spentTxid);
        await Promise.all([
          this.collection.update(
            { chain, network, txid: coin.spentTxid },
            { $set: { blockHeight: SpentHeightIndicators.conflicting } },
            { multi: true }
          ),
          CoinStorage.collection.update(
            { chain, network, mintTxid: coin.spentTxid },
            { $set: { mintHeight: SpentHeightIndicators.conflicting } },
            { multi: true }
          )
        ]);
      }
    }
    return;
  }

  getTransactions(params: { query: any; options: StreamingFindOptions<ITransaction> }) {
    let originalQuery = params.query;
    const { query, options } = Storage.getFindOptions(this, params.options);
    const finalQuery = Object.assign({}, originalQuery, query);
    return this.collection.find(finalQuery, options).addCursorFlag('noCursorTimeout', true);
  }

  _apiTransform(tx: Partial<MongoBound<ITransaction>>, options?: TransformOptions): TransactionJSON | string {
    const transaction: TransactionJSON = {
      _id: tx._id ? tx._id.toString() : '',
      txid: tx.txid || '',
      network: tx.network || '',
      chain: tx.chain || '',
      blockHeight: tx.blockHeight || -1,
      blockHash: tx.blockHash || '',
      blockTime: tx.blockTime ? tx.blockTime.toISOString() : '',
      blockTimeNormalized: tx.blockTimeNormalized ? tx.blockTimeNormalized.toISOString() : '',
      coinbase: tx.coinbase || false,
      locktime: tx.locktime || -1,
      inputCount: tx.inputCount || -1,
      outputCount: tx.outputCount || -1,
      size: tx.size || -1,
      fee: tx.fee || -1,
      value: tx.value || -1
    };
    if (options && options.object) {
      return transaction;
    }
    return JSON.stringify(transaction);
  }
}
export let TransactionStorage = new TransactionModel();<|MERGE_RESOLUTION|>--- conflicted
+++ resolved
@@ -126,14 +126,10 @@
     const { initialSyncComplete, height } = params;
     const mintOps = await this.getMintOps(params);
     const spendOps = this.getSpendOps({ ...params, mintOps });
-<<<<<<< HEAD
-    const txOps = await this.addTransactions({ ...params, mintOps });
 
     const getUpdatedBatchIfMempool = batch =>
       height >= SpentHeightIndicators.minimum ? batch : batch.map(op => this.toMempoolSafeUpsert(op, height));
 
-=======
->>>>>>> 886d590a
     await this.pruneMempool({
       chain: params.chain,
       network: params.network,
