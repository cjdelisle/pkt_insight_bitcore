import config from '../../../config';
import through2 from 'through2';

import { MongoBound } from '../../../models/base';
import { ObjectId } from 'mongodb';
import { CoinModel, ICoin, SpentHeightIndicators } from '../../../models/coin';
import { BlockModel, IBlock } from '../../../models/block';
import { WalletModel, IWallet } from '../../../models/wallet';
import { WalletAddressModel } from '../../../models/walletAddress';
import { CSP } from '../../../types/namespaces/ChainStateProvider';
import { Storage } from '../../../services/storage';
import { RPC } from '../../../rpc';
import { LoggifyClass } from '../../../decorators/Loggify';
import { TransactionModel, ITransaction } from '../../../models/transaction';
import { ListTransactionsStream } from './transforms';
import { StringifyJsonStream } from '../../../utils/stringifyJsonStream';
import { StateModel } from '../../../models/state';

@LoggifyClass
export class InternalStateProvider implements CSP.IChainStateService {
  chain: string;
  constructor(chain: string) {
    this.chain = chain;
    this.chain = this.chain.toUpperCase();
  }

  getRPC(chain: string, network: string) {
    const RPC_PEER = config.chains[chain][network].rpc;
    if (!RPC_PEER) {
      throw new Error(`RPC not configured for ${chain} ${network}`);
    }
    const { username, password, host, port } = RPC_PEER;
    return new RPC(username, password, host, port);
  }

  private getAddressQuery(params: CSP.StreamAddressUtxosParams) {
    const { chain, network, address, args } = params;
    if (typeof address !== 'string' || !chain || !network) {
      throw 'Missing required param';
    }
    const query = { chain: chain, network: network.toLowerCase(), address } as any;
    if (args.unspent) {
      query.spentHeight = { $lt: SpentHeightIndicators.minimum };
    }
    return query;
  }

  streamAddressUtxos(params: CSP.StreamAddressUtxosParams) {
    const { stream, args } = params;
    const { limit } = args;
    const query = this.getAddressQuery(params);
    Storage.apiStreamingFind(CoinModel, query, { limit }, stream);
  }

  async streamAddressTransactions(params: CSP.StreamAddressUtxosParams) {
    const { args, stream } = params;
    const { limit = 10 } = args;
    const query = this.getAddressQuery(params);
    Storage.apiStreamingFind(CoinModel, query, { limit }, stream);
  }

  async getBalanceForAddress(params: CSP.GetBalanceForAddressParams) {
    const { chain, network, address } = params;
    let query = { chain, network, address };
    let balance = await CoinModel.getBalance({ query });
    return balance;
  }

  async getBalanceForWallet(params: CSP.GetBalanceForWalletParams) {
    const { walletId } = params;
    let query = { wallets: walletId };
    return CoinModel.getBalance({ query });
  }

  streamBlocks(params: CSP.StreamBlocksParams) {
    const { stream } = params;
    const { query, options } = this.getBlocksQuery(params);
    Storage.apiStreamingFind(BlockModel, query, options, stream);
  }

  async getBlocks(params: CSP.GetBlockParams) {
    const { query, options } = this.getBlocksQuery(params);
    let cursor = BlockModel.collection.find<IBlock>(query, options);
    if (options.sort) {
      cursor = cursor.sort(options.sort);
    }
    let blocks = await cursor.toArray();
    const tip = await this.getLocalTip(params);
    const tipHeight = tip ? tip.height : 0;
    const blockTransform = (b: IBlock) => {
      let confirmations = 0;
      if (b.height && b.height >= 0) {
        confirmations = tipHeight - b.height + 1;
      }
      const convertedBlock = BlockModel._apiTransform(b, { object: true }) as IBlock;
      return { ...convertedBlock, confirmations };
    };
    return blocks.map(blockTransform);
  }

  private getBlocksQuery(params: CSP.GetBlockParams | CSP.StreamBlocksParams) {
    const { chain, network, sinceBlock, blockId, args = {} } = params;
    let { startDate, endDate, date, since, direction, paging } = args;
    let { limit = 10, sort = { height: -1 } } = args;
    let options = { limit, sort, since, direction, paging };
    if (!chain || !network) {
      throw 'Missing required param';
    }
    let query: any = {
      chain: chain,
      network: network.toLowerCase(),
      processed: true
    };
    if (blockId) {
      if (blockId.length === 64) {
        query.hash = blockId;
      } else {
        let height = parseInt(blockId, 10);
        if (Number.isNaN(height) || height.toString(10) !== blockId) {
          throw 'invalid block id provided';
        }
        query.height = height;
      }
    }
    if (sinceBlock) {
      let height = Number(sinceBlock);
      if (Number.isNaN(height) || height.toString(10) !== sinceBlock) {
        throw 'invalid block id provided';
      }
      query.height = { $gt: height };
    }
    if (startDate) {
      query.time = { $gt: new Date(startDate) };
    }
    if (endDate) {
      Object.assign(query.time, { ...query.time, $lt: new Date(endDate) });
    }
    if (date) {
      let firstDate = new Date(date);
      let nextDate = new Date(date);
      nextDate.setDate(nextDate.getDate() + 1);
      query.time = { $gt: firstDate, $lt: nextDate };
    }
    return { query, options };
  }

  async getBlock(params: CSP.GetBlockParams) {
    let blocks = await this.getBlocks(params);
    return blocks[0];
  }

  async streamTransactions(params: CSP.StreamTransactionsParams) {
    const { chain, network, stream, args } = params;
    let { blockHash, blockHeight } = args;
    if (!chain || !network) {
      throw 'Missing chain or network';
    }
    let query: any = {
      chain: chain,
      network: network.toLowerCase()
    };
    if (blockHeight) {
      query.blockHeight = Number(blockHeight);
    }
    if (blockHash) {
      query.blockHash = blockHash;
    }
    const tip = await this.getLocalTip(params);
    const tipHeight = tip ? tip.height : 0;
    return Storage.apiStreamingFind(TransactionModel, query, args, stream, t => {
      let confirmations = 0;
      if (t.blockHeight && t.blockHeight >= 0) {
        confirmations = tipHeight - t.blockHeight + 1;
      }
      const convertedTx = TransactionModel._apiTransform(t, { object: true }) as Partial<ITransaction>;
      return JSON.stringify({ ...convertedTx, confirmations: confirmations });
    });
  }

  async getTransaction(params: CSP.StreamTransactionParams) {
    let { chain, network, txId } = params;
    if (typeof txId !== 'string' || !chain || !network) {
      throw 'Missing required param';
    }
    network = network.toLowerCase();
    let query = { chain: chain, network, txid: txId };
    const tip = await this.getLocalTip(params);
    const tipHeight = tip ? tip.height : 0;
    const found = await TransactionModel.collection.findOne(query);
    if (found) {
      let confirmations = 0;
      if (found.blockHeight && found.blockHeight >= 0) {
        confirmations = tipHeight - found.blockHeight + 1;
      }
      const convertedTx = TransactionModel._apiTransform(found, { object: true }) as Partial<ITransaction>;
      return { ...convertedTx, confirmations: confirmations };
    } else {
      return null;
    }
  }

  async createWallet(params: CSP.CreateWalletParams) {
    const { chain, network, name, pubKey, path, singleAddress } = params;
    if (typeof name !== 'string' || !network) {
      throw 'Missing required param';
    }
    const state = await StateModel.collection.findOne({});
    const initialSyncComplete =
      state && state.initialSyncComplete && state.initialSyncComplete.includes(`${chain}:${network}`);
    if (!initialSyncComplete) {
      throw 'Wallet creation not permitted before intitial sync is complete';
    }
    const wallet: IWallet = {
      chain: chain,
      network,
      name,
      pubKey,
      path,
      singleAddress
    };
    await WalletModel.collection.insertOne(wallet);
    return wallet;
  }

  async getWallet(params: CSP.GetWalletParams) {
    const { pubKey } = params;
    return WalletModel.collection.findOne({ pubKey });
  }

  streamWalletAddresses(params: CSP.StreamWalletAddressesParams) {
    let { walletId, limit = 1000, stream } = params;
    let query = { wallet: walletId };
    Storage.apiStreamingFind(WalletAddressModel, query, { limit }, stream);
  }

  async streamMissingWalletAddresses(params: CSP.StreamWalletMissingAddressesParams) {
    const { chain, network, pubKey, stream } = params;
    const wallet = await WalletModel.collection.findOne({ pubKey });
    const walletId = wallet!._id!;
    const query = { chain, network, wallets: walletId, spentHeight: { $gte: SpentHeightIndicators.minimum } };
    const cursor = CoinModel.collection.find(query);
    const seen = {};
    const stringifyWallets = (wallets: Array<ObjectId>) => wallets.map(w => w.toHexString());
    const allMissingAddresses = new Array<string>();
    let totalMissingValue = 0;
    const missingStream = cursor.pipe(
      through2(
        { objectMode: true },
        async (spentCoin: MongoBound<ICoin>, _, done) => {
          if (!seen[spentCoin.spentTxid]) {
            seen[spentCoin.spentTxid] = true;
            // find coins that were spent with my coins
            const spends = await CoinModel.collection
              .find({ chain, network, spentTxid: spentCoin.spentTxid })
              .toArray();
            const missing = spends
              .filter(coin => !stringifyWallets(coin.wallets).includes(walletId.toHexString()))
              .map(coin => {
                const { _id, wallets, address, value } = coin;
                totalMissingValue += value;
                allMissingAddresses.push(address);
                return { _id, wallets, address, value, expected: walletId.toHexString() };
              });
            if (missing.length > 0) {
              return done(null, { txid: spentCoin.spentTxid, missing });
            }
          }
          return done();
        },
        function(done) {
          this.push({ allMissingAddresses, totalMissingValue });
          done();
        }
      )
    );
    missingStream.pipe(new StringifyJsonStream()).pipe(stream);
  }

  async updateWallet(params: CSP.UpdateWalletParams) {
    const { wallet, addresses } = params;
    return WalletAddressModel.updateCoins({ wallet, addresses });
  }

  async streamWalletTransactions(params: CSP.StreamWalletTransactionsParams) {
    const { chain, network, wallet, stream, args } = params;
    const query: any = {
      chain,
      network,
      wallets: wallet._id,
      'wallets.0': { $exists: true }
    };

    if (args) {
      if (args.startBlock || args.endBlock) {
        if (args.startBlock) {
          query.blockHeight = { $gte: Number(args.startBlock) };
        }
        if (args.endBlock) {
          query.blockHeight = query.blockHeight || {};
          query.blockHeight.$lte = Number(args.endBlock);
        }
      } else {
        if (args.startDate) {
          const startDate = new Date(args.startDate);
          if (startDate.getTime()) {
            query.blockTimeNormalized = { $gte: new Date(args.startDate) };
          }
        }
        if (args.endDate) {
          const endDate = new Date(args.endDate);
          if (endDate.getTime()) {
            query.blockTimeNormalized = query.blockTimeNormalized || {};
            query.blockTimeNormalized.$lt = new Date(args.endDate);
          }
        }
      }
    }

    const transactionStream = TransactionModel.collection
      .find(query)
      .addCursorFlag('noCursorTimeout', true);
    const listTransactionsStream = new ListTransactionsStream(wallet);
    transactionStream.pipe(listTransactionsStream).pipe(stream);
  }

  async getWalletBalance(params: CSP.GetWalletBalanceParams) {
    let query = { wallets: params.wallet._id, 'wallets.0': { $exists: true } };
    return CoinModel.getBalance({ query });
  }

  async streamWalletUtxos(params: CSP.StreamWalletUtxosParams) {
    const { wallet, limit, args = {}, stream } = params;
<<<<<<< HEAD
    let query: any = { wallets: wallet._id, mintHeight: { $gt: SpentHeightIndicators.conflicting } };
=======
    let query: any = { wallets: wallet._id, 'wallets.0': { $exists: true } };
>>>>>>> 03851385
    if (args.includeSpent !== 'true') {
      query.spentHeight = { $lt: SpentHeightIndicators.pending };
    }
    const tip = await this.getLocalTip(params);
    const tipHeight = tip ? tip.height : 0;
    const utxoTransform = (c: ICoin) : string => {
      let confirmations = 0;
      if (c.mintHeight && c.mintHeight >= 0) {
        confirmations = tipHeight - c.mintHeight + 1;
      }
      c.confirmations = confirmations;
      return CoinModel._apiTransform(c) as string;
    };

    Storage.apiStreamingFind(CoinModel, query, { limit }, stream, utxoTransform);
  }

  async getFee(params: CSP.GetEstimateSmartFeeParams) {
    const { chain, network, target } = params;
    return this.getRPC(chain, network).getEstimateSmartFee(Number(target));
  }

  async broadcastTransaction(params: CSP.BroadcastTransactionParams) {
    const { chain, network, rawTx } = params;
    return new Promise((resolve, reject) => {
      this.getRPC(chain, network).sendTransaction(rawTx, (err: any, result: any) => {
        if (err) {
          reject(err);
        } else {
          resolve(result);
        }
      });
    });
  }

  async getCoinsForTx({ chain, network, txid }: { chain: string; network: string; txid: string }) {
    const tx = await TransactionModel.collection.find({ txid }).count();
    if (tx === 0) {
      throw new Error(`No such transaction ${txid}`);
    }

    let inputs = await CoinModel.collection
      .find({
        chain,
        network,
        spentTxid: txid
      })
      .toArray();

    const outputs = await CoinModel.collection
      .find({
        chain,
        network,
        mintTxid: txid
      })
      .toArray();

    return {
      inputs: inputs.map(input => CoinModel._apiTransform(input, { object: true })),
      outputs: outputs.map(output => CoinModel._apiTransform(output, { object: true }))
    };
  }

  async getLocalTip({ chain, network }) {
    return BlockModel.collection.findOne({ chain, network, processed: true }, { sort: { height: -1 } });
  }

  async getLocatorHashes(params) {
    const { chain, network } = params;
    const locatorBlocks = await BlockModel.collection
      .find(
        {
          processed: true,
          chain,
          network
        },
        { sort: { height: -1 }, limit: 30 }
      )
      .toArray();
    if (locatorBlocks.length < 2) {
      return [Array(65).join('0')];
    }
    return locatorBlocks.map(block => block.hash);
  }
}<|MERGE_RESOLUTION|>--- conflicted
+++ resolved
@@ -330,11 +330,7 @@
 
   async streamWalletUtxos(params: CSP.StreamWalletUtxosParams) {
     const { wallet, limit, args = {}, stream } = params;
-<<<<<<< HEAD
-    let query: any = { wallets: wallet._id, mintHeight: { $gt: SpentHeightIndicators.conflicting } };
-=======
-    let query: any = { wallets: wallet._id, 'wallets.0': { $exists: true } };
->>>>>>> 03851385
+    let query: any = { wallets: wallet._id, 'wallets.0': { $exists: true }, mintHeight: { $gt: SpentHeightIndicators.conflicting } };
     if (args.includeSpent !== 'true') {
       query.spentHeight = { $lt: SpentHeightIndicators.pending };
     }
