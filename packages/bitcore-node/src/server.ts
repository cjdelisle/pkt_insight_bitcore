import { P2pService } from './services/p2p';
import { Storage } from './services/storage';
import { Worker } from './services/worker';
import { Api } from './services/api';
import config from './config';
import cluster = require('cluster');
import parseArgv from './utils/parseArgv';

let args = parseArgv([], ['DEBUG']);

const startServices = async () => {
  await Storage.start({});
  await Worker.start();

  // TODO this needs to move to a static p2pService method
  let p2pServices = [] as Array<P2pService>;
  for (let chain of Object.keys(config.chains)) {
    for (let network of Object.keys(config.chains[chain])) {
      const chainConfig = config.chains[chain][network];
      const hasChainSource = chainConfig.chainSource !== undefined;
      if (!hasChainSource || chainConfig.chainSource === 'p2p') {
        let p2pServiceConfig = Object.assign(config.chains[chain][network], {
          chain,
          network
        });
        p2pServices.push(new P2pService(p2pServiceConfig));
      }
    }
  }
  await Promise.all(p2pServices.map(p2pService => p2pService.start()));
};

<<<<<<< HEAD
if (cluster.isMaster) {
  startServices();
  if (args.DEBUG) {
    Api.start();
  }
} else {
  if (!args.DEBUG) {
    Api.start();
=======
const startAPI = async () => {
  const server = app.listen(config.port, function() {
    logger.info(`API server started on port ${config.port}`);
  });
  // TODO this should be config driven
  server.timeout = 600000;
};

const runMaster = async() => {
  await startServices();
  // start the API on master if we are in debug
  if(args.DEBUG){
    startAPI();
  }
};

const runWorker = async() => {
  // don't run any workers when in debug mode
  if(!args.DEBUG){
    await startServices();
    startAPI();
>>>>>>> aaff4adc
  }
}

const start = async() => {
  if(cluster.isMaster){
    await runMaster();
  } else{
    await runWorker();
  }
}

start();<|MERGE_RESOLUTION|>--- conflicted
+++ resolved
@@ -30,29 +30,11 @@
   await Promise.all(p2pServices.map(p2pService => p2pService.start()));
 };
 
-<<<<<<< HEAD
-if (cluster.isMaster) {
-  startServices();
-  if (args.DEBUG) {
-    Api.start();
-  }
-} else {
-  if (!args.DEBUG) {
-    Api.start();
-=======
-const startAPI = async () => {
-  const server = app.listen(config.port, function() {
-    logger.info(`API server started on port ${config.port}`);
-  });
-  // TODO this should be config driven
-  server.timeout = 600000;
-};
-
 const runMaster = async() => {
   await startServices();
   // start the API on master if we are in debug
   if(args.DEBUG){
-    startAPI();
+    Api.start();
   }
 };
 
@@ -60,8 +42,7 @@
   // don't run any workers when in debug mode
   if(!args.DEBUG){
     await startServices();
-    startAPI();
->>>>>>> aaff4adc
+    Api.start();
   }
 }
 
