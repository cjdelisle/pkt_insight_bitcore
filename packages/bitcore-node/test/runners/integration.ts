--- conflicted
+++ resolved
@@ -10,13 +10,8 @@
 const TEST_DIR = path.join(__dirname, '../integration');
 
 const storageArgs = {
-<<<<<<< HEAD
     dbHost: config.dbHost,
     dbName: config.dbName
-=======
-  dbHost: 'localhost:27017',
-  dbName: 'bitcore-unit'
->>>>>>> df5503d1
 };
 
 function handleError(err) {
