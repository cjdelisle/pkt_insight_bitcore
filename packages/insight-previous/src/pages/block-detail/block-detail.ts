<<<<<<< HEAD
import { Component, Injectable } from '@angular/core';
import { IonicPage, NavController, NavParams } from 'ionic-angular';
import { Logger } from '../../providers/logger/logger';
=======
import { Component } from '@angular/core';
import { IonicPage, NavParams } from 'ionic-angular';
>>>>>>> 6cd42b12
import { ApiProvider } from '../../providers/api/api';
import { BlocksProvider } from '../../providers/blocks/blocks';
import { CurrencyProvider } from '../../providers/currency/currency';
import { RedirProvider } from '../../providers/redir/redir';

@Injectable()

@IonicPage({
  name: 'block-detail',
  segment: ':chain/:network/block/:blockHash'
})
@Component({
  selector: 'page-block-detail',
  templateUrl: 'block-detail.html'
})
export class BlockDetailPage {
  public loading = true;
  private blockHash: string;
  public block: any = {
    tx: []
  };

  constructor(
    public navParams: NavParams,
    private blockProvider: BlocksProvider,
    private apiProvider: ApiProvider,
    public currency: CurrencyProvider,
<<<<<<< HEAD
    private logger: Logger
=======
    public redirProvider: RedirProvider
>>>>>>> 6cd42b12
  ) {
    this.blockHash = navParams.get('blockHash');
    const chain: string = this.apiProvider.getConfig().chain;
    const network: string = this.apiProvider.getConfig().network;
    this.apiProvider.changeNetwork({ chain, network });
  }

  public ionViewDidLoad(): void {
    this.blockProvider.getBlock(this.blockHash).subscribe(
      data => {
        this.block = data.block;
        this.loading = false;
      },
      err => {
        this.logger.error(err);
        this.loading = false;
      }
    );
  }

  public goToPreviousBlock(): void {
    this.redirProvider.redir('block-detail', this.block.previousblockhash);
  }

  public goToNextBlock(): void {
    this.redirProvider.redir('block-detail', this.block.nextblockhash);
  }
}<|MERGE_RESOLUTION|>--- conflicted
+++ resolved
@@ -1,11 +1,6 @@
-<<<<<<< HEAD
 import { Component, Injectable } from '@angular/core';
 import { IonicPage, NavController, NavParams } from 'ionic-angular';
 import { Logger } from '../../providers/logger/logger';
-=======
-import { Component } from '@angular/core';
-import { IonicPage, NavParams } from 'ionic-angular';
->>>>>>> 6cd42b12
 import { ApiProvider } from '../../providers/api/api';
 import { BlocksProvider } from '../../providers/blocks/blocks';
 import { CurrencyProvider } from '../../providers/currency/currency';
@@ -33,11 +28,8 @@
     private blockProvider: BlocksProvider,
     private apiProvider: ApiProvider,
     public currency: CurrencyProvider,
-<<<<<<< HEAD
-    private logger: Logger
-=======
+    private logger: Logger,
     public redirProvider: RedirProvider
->>>>>>> 6cd42b12
   ) {
     this.blockHash = navParams.get('blockHash');
     const chain: string = this.apiProvider.getConfig().chain;
