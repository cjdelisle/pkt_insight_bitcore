const config = {
  start_node: true,
  logging: 'debug',
  bcoin_http: 'localhost',
  bcoin: {
    network: 'main',
    db: 'leveldb',
    prefix: '.',
    checkpoints: true,
    workers: false,
    logLevel: 'info',
    'max-inbound': 10,
    'max-outbound': 10,
    'index-tx': true,
    'index-address': true,
    'http-port': 8332,
  },
  mongodb: {
    uri: 'mongodb://localhost/bitcore',
    options: {
      useMongoClient: true,
    },
  },
  api: {
    port: 3000,
    json_spaces: 2,
    currency_refresh: 60,
    ticker_url: 'https://www.bitstamp.net/api/ticker/',
    ticker_prop: 'bitstamp',
    max_blocks: 72,
<<<<<<< HEAD
    max_txs: 50,
    max_page_txs: 10,
=======
    max_txs: 100,
>>>>>>> 46842c9c
    request_ttl: 100000,
  },
};

module.exports = config;<|MERGE_RESOLUTION|>--- conflicted
+++ resolved
@@ -1,5 +1,5 @@
 const config = {
-  start_node: true,
+  start_node: false,
   logging: 'debug',
   bcoin_http: 'localhost',
   bcoin: {
@@ -28,12 +28,8 @@
     ticker_url: 'https://www.bitstamp.net/api/ticker/',
     ticker_prop: 'bitstamp',
     max_blocks: 72,
-<<<<<<< HEAD
     max_txs: 50,
     max_page_txs: 10,
-=======
-    max_txs: 100,
->>>>>>> 46842c9c
     request_ttl: 100000,
   },
 };
