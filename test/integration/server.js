--- conflicted
+++ resolved
@@ -1661,7 +1661,6 @@
         });
       });
     });
-<<<<<<< HEAD
 
     it('should create tx for type multiple_outputs', function(done) {
       helpers.stubUtxos(server, wallet, [100, 200], function() {
@@ -1701,7 +1700,10 @@
           should.exist(err);
           err.message.should.contain('Invalid proposal type');
           done();
-=======
+        });
+      });
+    });
+
     it('should be able to send max amount', function(done) {
       helpers.stubUtxos(server, wallet, _.range(1, 10, 0), function() {
         server.getBalance({}, function(err, balance) {
@@ -1749,7 +1751,6 @@
               });
             });
           });
->>>>>>> b68d1881
         });
       });
     });
